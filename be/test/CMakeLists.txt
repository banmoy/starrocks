--- conflicted
+++ resolved
@@ -244,11 +244,8 @@
         ./storage/rowset_merger_test.cpp
         ./storage/schema_change_test.cpp
         ./storage/storage_engine_test.cpp
-<<<<<<< HEAD
         ./storage/binlog_file_test.cpp
-=======
         ./storage/publish_version_task_test.cpp
->>>>>>> 80b6c9e8
         ./runtime/buffer_control_block_test.cpp
         ./runtime/datetime_value_test.cpp
         ./runtime/decimalv2_value_test.cpp
