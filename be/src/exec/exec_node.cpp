--- conflicted
+++ resolved
@@ -544,7 +544,6 @@
         *node = pool->add(new ConnectorScanNode(pool, new_node, descs));
         return Status::OK();
     }
-<<<<<<< HEAD
     case TPlanNodeType::STREAM_SCAN_NODE: {
         TPlanNode new_node = tnode;
         std::string connector_name;
@@ -561,10 +560,10 @@
         connector_scan_node.connector_name = connector_name;
         new_node.connector_scan_node = connector_scan_node;
         *node = pool->add(new ConnectorScanNode(pool, new_node, descs));
-=======
+        return Status::OK();
+    }
     case TPlanNodeType::STREAM_AGG_NODE: {
         *node = pool->add(new StreamAggregateNode(pool, tnode, descs));
->>>>>>> 315dbf5c
         return Status::OK();
     }
     default:
