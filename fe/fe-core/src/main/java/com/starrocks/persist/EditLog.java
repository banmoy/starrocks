--- conflicted
+++ resolved
@@ -495,15 +495,11 @@
                     GlobalStateMgr.getCurrentState().getNodeMgr().getClusterInfo().updateInMemoryStateBackend(be);
                     break;
                 }
-<<<<<<< HEAD
                 case OperationType.OP_COMPUTE_NODE_STATE_CHANGE: {
                     ComputeNode cn = (ComputeNode) journal.getData();
                     GlobalStateMgr.getCurrentState().getNodeMgr().getClusterInfo().updateInMemoryStateComputeNode(cn);
                     break;
                 }
-                case OperationType.OP_ADD_FIRST_FRONTEND:
-=======
->>>>>>> 6d81f753
                 case OperationType.OP_ADD_FIRST_FRONTEND_V2:
                 case OperationType.OP_ADD_FRONTEND_V2: {
                     Frontend fe = (Frontend) journal.getData();
