--- conflicted
+++ resolved
@@ -62,11 +62,8 @@
                 aggStateDesc = new AggStateDesc(aggFunc);
             }
             aggStateUnionFunc.setAggStateDesc(aggStateDesc);
-<<<<<<< HEAD
-=======
             // set agg state desc for the function's result type so can be used as the later agg state functions.
             intermediateType.setAggStateDesc(aggStateDesc);
->>>>>>> 00491fa1
             // use agg state desc's nullable as `agg_state` function's nullable
             aggStateUnionFunc.setIsNullable(aggStateDesc.getResultNullable());
             LOG.info("Register agg state function: {}", aggStateUnionFunc.functionName());
